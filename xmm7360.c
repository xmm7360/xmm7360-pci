--- conflicted
+++ resolved
@@ -1327,21 +1327,27 @@
         .remove   = xmm7360_remove,
 };
 
-<<<<<<< HEAD
 static int xmm7360_init( void ) {
     int ret;
+    
     ret = alloc_chrdev_region( &xmm_base, 0, 8, "xmm" );
-    if ( ret ) return ret;
-
-    xmm7360_tty_driver = alloc_tty_driver( 8 );
-    if ( !xmm7360_tty_driver ) return -ENOMEM;
-
-    xmm7360_tty_driver->driver_name          = "xmm7360";
-    xmm7360_tty_driver->name                 = "ttyXMM";
-    xmm7360_tty_driver->major                = 0;
-    xmm7360_tty_driver->type                 = TTY_DRIVER_TYPE_SERIAL;
-    xmm7360_tty_driver->subtype              = SERIAL_TYPE_NORMAL;
-    xmm7360_tty_driver->flags                = TTY_DRIVER_REAL_RAW | TTY_DRIVER_DYNAMIC_DEV;
+    if ( ret ) {
+        return ret;
+    }
+    // Deprecated, use tty_alloc_driver instead. To check the flags
+    // xmm7360_tty_driver = alloc_tty_driver(8);
+    xmm7360_tty_driver = tty_alloc_driver( 8, 0 );
+    if ( IS_ERR( xmm7360_tty_driver ) ) {
+        pr_err( "xmm7360: Failed to allocate tty\n" );
+        return -ENOMEM;
+    }
+
+    xmm7360_tty_driver->driver_name = "xmm7360";
+    xmm7360_tty_driver->name        = "ttyXMM";
+    xmm7360_tty_driver->major       = 0;
+    xmm7360_tty_driver->type        = TTY_DRIVER_TYPE_SERIAL;
+    xmm7360_tty_driver->subtype     = SERIAL_TYPE_NORMAL;
+    xmm7360_tty_driver->flags       = TTY_DRIVER_REAL_RAW | TTY_DRIVER_DYNAMIC_DEV;    // Could this flags be defined in the flags??
     xmm7360_tty_driver->init_termios         = tty_std_termios;
     xmm7360_tty_driver->init_termios.c_cflag = B115200 | CS8 | CREAD | HUPCL | CLOCAL;
     xmm7360_tty_driver->init_termios.c_lflag &= ~ECHO;
@@ -1355,54 +1361,12 @@
         return ret;
     }
 
-
     ret = pci_register_driver( &xmm7360_driver );
-    if ( ret ) return ret;
+    if ( ret ) {
+        return ret;
+    }
 
     return 0;
-=======
-static int xmm7360_init(void)
-{
-	int ret;
-	ret = alloc_chrdev_region(&xmm_base, 0, 8, "xmm");
-	if (ret){
-		return ret;
-	}
-	//Deprecated, use tty_alloc_driver instead. To check the flags
-	//xmm7360_tty_driver = alloc_tty_driver(8); 
-	xmm7360_tty_driver = tty_alloc_driver(8,0);
-	if (IS_ERR(xmm7360_tty_driver)){
-		pr_err("xmm7360: Failed to allocate tty\n");
-		return -ENOMEM;
-	}
-
-	xmm7360_tty_driver->driver_name = "xmm7360";
-	xmm7360_tty_driver->name = "ttyXMM";
-	xmm7360_tty_driver->major = 0;
-	xmm7360_tty_driver->type = TTY_DRIVER_TYPE_SERIAL;
-	xmm7360_tty_driver->subtype = SERIAL_TYPE_NORMAL;
-	xmm7360_tty_driver->flags = TTY_DRIVER_REAL_RAW | TTY_DRIVER_DYNAMIC_DEV; //Could this flags be defined in the flags??
-	xmm7360_tty_driver->init_termios = tty_std_termios;
-	xmm7360_tty_driver->init_termios.c_cflag = B115200 | CS8 | CREAD | \
-						HUPCL | CLOCAL;
-	xmm7360_tty_driver->init_termios.c_lflag &= ~ECHO;
-	xmm7360_tty_driver->init_termios.c_ispeed = 115200;
-	xmm7360_tty_driver->init_termios.c_ospeed = 115200;
-	tty_set_operations(xmm7360_tty_driver, &xmm7360_tty_ops);
-
-	ret = tty_register_driver(xmm7360_tty_driver);
-	if (ret) {
-		pr_err("xmm7360: failed to register xmm7360_tty driver\n");
-		return ret;
-	}
-
-
-	ret = pci_register_driver(&xmm7360_driver);
-	if (ret){
-		return ret;
-	}
-	return 0;
->>>>>>> 57d7e1ab
 }
 
 static void xmm7360_exit( void ) {
