--- conflicted
+++ resolved
@@ -8,14 +8,11 @@
 import binascii
 import time
 import sys
-<<<<<<< HEAD
 import dbus
 import struct
 import socket
 import uuid
-=======
 from os.path import join, abspath, dirname
->>>>>>> 2903f3e5
 
 from pyroute2 import IPRoute
 
@@ -30,25 +27,16 @@
 )
 
 parser.add_argument('-c', '--conf', is_config_file=True)
-
 parser.add_argument('-a', '--apn', required=True, help="Network provider APN")
-
 parser.add_argument('-n', '--nodefaultroute', action="store_true", help="Don't install modem as default route for IP traffic")
 parser.add_argument('-m', '--metric', type=int, default=1000, help="Metric for default route (higher is lower priority)")
 parser.add_argument('-t', '--ip-fetch-timeout', type=int, default=1, help="Retry interval in seconds when getting IP config")
-
 parser.add_argument('-r', '--noresolv', action="store_true", help="Don't add modem-provided DNS servers to /etc/resolv.conf")
-<<<<<<< HEAD
 parser.add_argument('-d', '--dbus', action="store_true", help="Activate Networkmanager Connection via DBUS")
 
-
-cfg = parser.parse_args()
-=======
 cfg, unknown = parser.parse_known_args()
->>>>>>> 2903f3e5
 
 r = rpc.XMMRPC()
-
 ipr = IPRoute()
 
 r.execute('UtaMsSmsInit')
