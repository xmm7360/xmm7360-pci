⚠️ *_In heavy development. No support provided. May not work, may crash your computer, may singe your jaffles._* ⚠️

# Getting started

![CI](https://github.com/xmm7360/xmm7360-pci/workflows/CI/badge.svg)

## What

Driver for Fibocom L850-GL / Intel XMM7360 (PCI ID 8086:7360).

Please see [DEVICES.md](DEVICES.md) a list of devices this has been tested on.

## How

Please see [INSTALLING.md](INSTALLING.md) for details on how to setup this driver on your system.

### Dependencies

- build-essential
- python3-pyroute2
- python3-configargparse

## Status

This release supports native IP.

To test:
- `sudo pip install --user pyroute2 ConfigArgParse`
- `make && make load`
<<<<<<< HEAD
- If your sim has pin enabled, run `echo "AT+CPIN=\"0000\"" | sudo tee -a /dev/ttyXMM1`. Replace `0000` with your pin code.
- `sudo python3 rpc/open_xdatachannel.py --apn your.apn.here` (or you can create the xmm7360.ini from the sample and edit the apn)
=======
- `sudo python3 rpc/open_xdatachannel.py --apn your.apn.here`
>>>>>>> 16f3c645
- pray (if applicable)

> If your sim has pin enabled, run `echo "AT+CPIN=\"0000\"" | sudo tee -a /dev/ttyXMM1`. Replace `0000` with your pin code.

You should receive a `wwan0` interface, with an IP, and a default route.

<<<<<<< HEAD
# Complete example for Ubuntu 20.04

```
mkdir ~/tmp/
cd ~/tmp/
sudo apt install build-essential python3-pyroute2 python3-configargparse git
git clone https://github.com/xmm7360/xmm7360-pci.git
cd xmm7360-pci
cp xmm7360.ini.sample xmm7360.ini
# edit at least the apn in the configuration file
nano xmm7360.ini
make && make load
sudo python3 rpc/open_xdatachannel.py
sudo ip link set wwan0 up
echo "nameserver 1.1.1.1" | sudo tee -a /etc/resolv.conf
echo "nameserver 8.8.8.8" | sudo tee -a /etc/resolv.conf
echo "nameserver 9.9.9.9" | sudo tee -a /etc/resolv.conf
```

# Next
=======
## Next
>>>>>>> 16f3c645

Involvement from someone involved in modem control projects like ModemManager
would be welcome to shape the kernel interfaces so it's not too horrible to
bring up.

Power management support is absent. The modem, as configured, turns off during
suspend, and needs to be reconfigured on resume.<|MERGE_RESOLUTION|>--- conflicted
+++ resolved
@@ -1,4 +1,4 @@
-⚠️ *_In heavy development. No support provided. May not work, may crash your computer, may singe your jaffles._* ⚠️
+⚠️ _*In heavy development. No support provided. May not work, may crash your computer, may singe your jaffles.*_ ⚠️
 
 # Getting started
 
@@ -25,44 +25,18 @@
 This release supports native IP.
 
 To test:
+
 - `sudo pip install --user pyroute2 ConfigArgParse`
 - `make && make load`
-<<<<<<< HEAD
 - If your sim has pin enabled, run `echo "AT+CPIN=\"0000\"" | sudo tee -a /dev/ttyXMM1`. Replace `0000` with your pin code.
 - `sudo python3 rpc/open_xdatachannel.py --apn your.apn.here` (or you can create the xmm7360.ini from the sample and edit the apn)
-=======
-- `sudo python3 rpc/open_xdatachannel.py --apn your.apn.here`
->>>>>>> 16f3c645
 - pray (if applicable)
 
 > If your sim has pin enabled, run `echo "AT+CPIN=\"0000\"" | sudo tee -a /dev/ttyXMM1`. Replace `0000` with your pin code.
 
 You should receive a `wwan0` interface, with an IP, and a default route.
 
-<<<<<<< HEAD
-# Complete example for Ubuntu 20.04
-
-```
-mkdir ~/tmp/
-cd ~/tmp/
-sudo apt install build-essential python3-pyroute2 python3-configargparse git
-git clone https://github.com/xmm7360/xmm7360-pci.git
-cd xmm7360-pci
-cp xmm7360.ini.sample xmm7360.ini
-# edit at least the apn in the configuration file
-nano xmm7360.ini
-make && make load
-sudo python3 rpc/open_xdatachannel.py
-sudo ip link set wwan0 up
-echo "nameserver 1.1.1.1" | sudo tee -a /etc/resolv.conf
-echo "nameserver 8.8.8.8" | sudo tee -a /etc/resolv.conf
-echo "nameserver 9.9.9.9" | sudo tee -a /etc/resolv.conf
-```
-
 # Next
-=======
-## Next
->>>>>>> 16f3c645
 
 Involvement from someone involved in modem control projects like ModemManager
 would be welcome to shape the kernel interfaces so it's not too horrible to
